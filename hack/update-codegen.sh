--- conflicted
+++ resolved
@@ -30,11 +30,7 @@
 
 ${CODEGEN_PKG}/generate-groups.sh all \
     github.com/fluxcd/flagger/pkg/client github.com/fluxcd/flagger/pkg/apis \
-<<<<<<< HEAD
-    "flagger:v1beta1 appmesh:v1beta2 appmesh:v1beta1 istio:v1alpha3 smi:v1alpha1 smi:v1alpha2 gloo/gloo:v1 gloo/gateway:v1 projectcontour:v1 traefik:v1alpha1" \
-=======
-    "flagger:v1beta1 appmesh:v1beta2 appmesh:v1beta1 istio:v1alpha3 smi:v1alpha1 smi:v1alpha2 smi:v1alpha3 gloo:v1 projectcontour:v1 traefik:v1alpha1" \
->>>>>>> c9257bdb
+    "flagger:v1beta1 appmesh:v1beta2 appmesh:v1beta1 istio:v1alpha3 smi:v1alpha1 smi:v1alpha2 smi:v1alpha3 gloo/gloo:v1 gloo/gateway:v1 projectcontour:v1 traefik:v1alpha1" \
     --output-base "${TEMP_DIR}" \
     --go-header-file ${SCRIPT_ROOT}/hack/boilerplate.go.txt
 
